{
  "name": "com.android.resolv",
<<<<<<< HEAD
  "version": 330456000
=======
  "version": 339990000
>>>>>>> 671f9740
}<|MERGE_RESOLUTION|>--- conflicted
+++ resolved
@@ -1,8 +1,4 @@
 {
   "name": "com.android.resolv",
-<<<<<<< HEAD
-  "version": 330456000
-=======
-  "version": 339990000
->>>>>>> 671f9740
+  "version": 330457000
 }