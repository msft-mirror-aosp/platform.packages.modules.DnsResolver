--- conflicted
+++ resolved
@@ -1,8 +1,4 @@
 {
   "name": "com.android.resolv",
-<<<<<<< HEAD
-  "version": 310716000
-=======
-  "version": 319999900
->>>>>>> 42b82883
+  "version": 310717000
 }