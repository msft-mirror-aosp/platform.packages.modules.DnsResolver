{
  "name": "com.android.resolv",
<<<<<<< HEAD
  "version": 330810000
=======

  // Placeholder module version to be replaced during build.
  // Do not change!
  "version": 0
>>>>>>> 6b0d1269
}<|MERGE_RESOLUTION|>--- conflicted
+++ resolved
@@ -1,11 +1,7 @@
 {
   "name": "com.android.resolv",
-<<<<<<< HEAD
-  "version": 330810000
-=======
 
   // Placeholder module version to be replaced during build.
   // Do not change!
-  "version": 0
->>>>>>> 6b0d1269
+  "version": 330910000
 }