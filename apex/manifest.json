--- conflicted
+++ resolved
@@ -1,8 +1,4 @@
 {
   "name": "com.android.resolv",
-<<<<<<< HEAD
-  "version": 330432000
-=======
-  "version": 339990000
->>>>>>> 45500c4e
+  "version": 330433000
 }