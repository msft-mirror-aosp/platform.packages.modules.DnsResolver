--- conflicted
+++ resolved
@@ -1,8 +1,4 @@
 {
   "name": "com.android.resolv",
-<<<<<<< HEAD
-  "version": 310812000
-=======
-  "version": 319999900
->>>>>>> 34f4ba4c
+  "version": 310911000
 }